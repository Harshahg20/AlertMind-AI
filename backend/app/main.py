--- conflicted
+++ resolved
@@ -1,12 +1,6 @@
 from fastapi import FastAPI
 from fastapi.middleware.cors import CORSMiddleware
-<<<<<<< HEAD
 from app.api import alerts, predictions, agentic, patch, alert_correlation_agent, autonomous_decision, prevention_execution
-=======
-from dotenv import load_dotenv
-import os
-from app.api import alerts, predictions, agentic, patch
->>>>>>> 196b0639
 
 # Load environment variables from .env file
 load_dotenv()

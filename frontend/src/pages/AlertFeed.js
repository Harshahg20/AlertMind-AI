--- conflicted
+++ resolved
@@ -6,10 +6,6 @@
   const [selectedClient, setSelectedClient] = useState("all");
   const [clientAlerts, setClientAlerts] = useState(alerts || []);
 
-<<<<<<< HEAD
-  // Move useEffect to the top, before any conditional returns
-=======
->>>>>>> 079664b6
   useEffect(() => {
     setClientAlerts(alerts || []);
   }, [alerts]);
